#include <fmt/format.h>

#include <tuple>

#include "ALabel.hpp"
#include "bar.hpp"
#include "modules/hyprland/backend.hpp"
#include "util/json.hpp"

namespace waybar::modules::hyprland {

class Window : public waybar::ALabel {
 public:
  Window(const std::string&, const waybar::Bar&, const Json::Value&);
  ~Window() = default;

  auto update() -> void;

<<<<<<< HEAD
private:
  uint getActiveWorkspaceID(std::string);
  std::string getLastWindowTitle(uint);
=======
 private:
>>>>>>> 8551c4bb
  void onEvent(const std::string&);

  bool separate_outputs;
  std::mutex mutex_;
  const Bar& bar_;
  util::JsonParser parser_;
  std::string lastView;
};

}  // namespace waybar::modules::hyprland<|MERGE_RESOLUTION|>--- conflicted
+++ resolved
@@ -16,13 +16,9 @@
 
   auto update() -> void;
 
-<<<<<<< HEAD
-private:
+ private:
   uint getActiveWorkspaceID(std::string);
   std::string getLastWindowTitle(uint);
-=======
- private:
->>>>>>> 8551c4bb
   void onEvent(const std::string&);
 
   bool separate_outputs;
