#pragma once

#include <gtkmm/button.h>
#include <gtkmm/label.h>
#include <json/value.h>

#include <cstddef>
#include <cstdint>
#include <map>
#include <memory>
#include <optional>
#include <regex>
#include <string>
#include <variant>
#include <vector>

#include "AModule.hpp"
#include "bar.hpp"
#include "modules/hyprland/backend.hpp"
#include "util/enum.hpp"
#include "util/regex_collection.hpp"

using WindowAddress = std::string;

namespace waybar::modules::hyprland {

class Workspaces;

class WindowCreationPayload {
 public:
  WindowCreationPayload(std::string workspace_name, WindowAddress window_address,
                        std::string window_repr);
  WindowCreationPayload(std::string workspace_name, WindowAddress window_address,
                        std::string window_class, std::string window_title);
  WindowCreationPayload(Json::Value const& client_data);

  int incrementTimeSpentUncreated();
  bool isEmpty(Workspaces& workspace_manager);
  bool reprIsReady() const { return std::holds_alternative<Repr>(m_window); }
  std::string repr(Workspaces& workspace_manager);

  std::string getWorkspaceName() const { return m_workspaceName; }
  WindowAddress getAddress() const { return m_windowAddress; }

  void moveToWorksace(std::string& new_workspace_name);

 private:
  void clearAddr();
  void clearWorkspaceName();

  using Repr = std::string;
  using ClassAndTitle = std::pair<std::string, std::string>;
  std::variant<Repr, ClassAndTitle> m_window;

  WindowAddress m_windowAddress;
  std::string m_workspaceName;

  int m_timeSpentUncreated = 0;
};

class Workspace {
 public:
  explicit Workspace(const Json::Value& workspace_data, Workspaces& workspace_manager,
                     const Json::Value& clients_data = Json::Value::nullRef);
<<<<<<< HEAD

  std::string& select_icon(std::map<std::string, std::string>& icons_map);
  Gtk::Button& button() { return button_; };

  int id() const { return id_; };
  std::string name() const { return name_; };
  std::string output() const { return output_; };
  bool active() const { return active_; };
  bool is_special() const { return is_special_; };
  bool is_persistent() const { return is_persistent_; };
  bool is_visible() const { return is_visible_; };
  bool is_empty() const { return windows_ == 0; };
  bool is_urgent() const { return is_urgent_; };

  bool handle_clicked(GdkEventButton* bt) const;
  void set_active(bool value = true) { active_ = value; };
  void set_persistent(bool value = true) { is_persistent_ = value; };
  void set_urgent(bool value = true) { is_urgent_ = value; };
  void set_visible(bool value = true) { is_visible_ = value; };
  void set_windows(uint value) { windows_ = value; };
  void set_name(std::string const& value) { name_ = value; };
  bool contains_window(WindowAddress const& addr) const { return window_map_.contains(addr); }
  void insert_window(WindowCreationPayload create_window_paylod);
  std::string remove_window(WindowAddress const& addr);
  void initialize_window_map(const Json::Value& clients_data);

  bool on_window_opened(WindowCreationPayload const& create_window_paylod);
  std::optional<std::string> close_window(WindowAddress const& addr);
=======
  std::string& selectIcon(std::map<std::string, std::string>& icons_map);
  Gtk::Button& button() { return m_button; };

  int id() const { return m_id; };
  std::string name() const { return m_name; };
  std::string output() const { return m_output; };
  bool isActive() const { return m_active; };
  bool isSpecial() const { return m_isSpecial; };
  bool isPersistent() const { return m_isPersistent; };
  bool isVisible() const { return m_isVisible; };
  bool isEmpty() const { return m_windows == 0; };
  bool isUrgent() const { return m_isUrgent; };

  bool handleClicked(GdkEventButton* bt) const;
  void setActive(bool value = true) { m_active = value; };
  void setPersistent(bool value = true) { m_isPersistent = value; };
  void setUrgent(bool value = true) { m_isUrgent = value; };
  void setVisible(bool value = true) { m_isVisible = value; };
  void setWindows(uint value) { m_windows = value; };
  void setName(std::string const& value) { m_name = value; };
  bool containsWindow(WindowAddress const& addr) const { return m_windowMap.contains(addr); }
  void insertWindow(WindowCreationPayload create_window_paylod);
  std::string removeWindow(WindowAddress const& addr);
  void initializeWindowMap(const Json::Value& clients_data);

  bool onWindowOpened(WindowCreationPayload const& create_window_paylod);
  std::optional<std::string> closeWindow(WindowAddress const& addr);
>>>>>>> f03b684b

  void update(const std::string& format, const std::string& icon);

 private:
  Workspaces& m_workspaceManager;

  int m_id;
  std::string m_name;
  std::string m_output;
  uint m_windows;
  bool m_active = false;
  bool m_isSpecial = false;
  bool m_isPersistent = false;
  bool m_isUrgent = false;
  bool m_isVisible = false;

  std::map<WindowAddress, std::string> m_windowMap;

  Gtk::Button m_button;
  Gtk::Box m_content;
  Gtk::Label m_label;
};

class Workspaces : public AModule, public EventHandler {
 public:
  Workspaces(const std::string&, const waybar::Bar&, const Json::Value&);
  ~Workspaces() override;
  void update() override;
  void init();

<<<<<<< HEAD
  auto all_outputs() const -> bool { return all_outputs_; }
  auto show_special() const -> bool { return show_special_; }
  auto active_only() const -> bool { return active_only_; }
  auto get_active_monitor() const -> std::string { return active_monitor_name_; }
=======
  auto allOutputs() const -> bool { return m_allOutputs; }
  auto showSpecial() const -> bool { return m_showSpecial; }
  auto activeOnly() const -> bool { return m_activeOnly; }
>>>>>>> f03b684b

  auto getBarOutput() const -> std::string { return m_bar.output->name; }

  std::string getRewrite(std::string window_class, std::string window_title);
  std::string& getWindowSeparator() { return m_formatWindowSeparator; }
  bool isWorkspaceIgnored(std::string const& workspace_name);

  bool windowRewriteConfigUsesTitle() const { return m_anyWindowRewriteRuleUsesTitle; }

 private:
  void onEvent(const std::string& e) override;
  void updateWindowCount();
  void sortWorkspaces();
  void createWorkspace(Json::Value const& workspace_data,
                       Json::Value const& clients_data = Json::Value::nullRef);
  void removeWorkspace(std::string const& name);
  void setUrgentWorkspace(std::string const& windowaddress);
  void parseConfig(const Json::Value& config);
  void registerIpc();

  // workspace events
  void onWorkspaceActivated(std::string const& payload);
  void onWorkspaceDestroyed(std::string const& payload);
  void onWorkspaceCreated(std::string const& payload);
  void onWorkspaceMoved(std::string const& payload);
  void onWorkspaceRenamed(std::string const& payload);

  // monitor events
  void onMonitorFocused(std::string const& payload);

  // window events
<<<<<<< HEAD
  void on_window_opened(std::string const& payload);
  void on_window_closed(std::string const& payload);
  void on_window_moved(std::string const& payload);

  void on_window_title_event(std::string const& payload);

  int window_rewrite_priority_function(std::string const& window_rule);

  bool all_outputs_ = false;
  bool show_special_ = false;
  bool active_only_ = false;

  enum class SORT_METHOD { ID, NAME, NUMBER, DEFAULT };
  util::EnumParser<SORT_METHOD> enum_parser_;
  SORT_METHOD sort_by_ = SORT_METHOD::DEFAULT;
  std::map<std::string, SORT_METHOD> sort_map_ = {{"ID", SORT_METHOD::ID},
                                                  {"NAME", SORT_METHOD::NAME},
                                                  {"NUMBER", SORT_METHOD::NUMBER},
                                                  {"DEFAULT", SORT_METHOD::DEFAULT}};

  void fill_persistent_workspaces();
  void create_persistent_workspaces();
  std::vector<std::string> persistent_workspaces_to_create_;
  bool persistent_created_ = false;

  std::string format_;

  std::map<std::string, std::string> icons_map_;
  util::RegexCollection window_rewrite_rules_;
  bool any_window_rewrite_rule_uses_title_ = false;
  std::string format_window_separator_;

  bool with_icon_;
  uint64_t monitor_id_;
  std::string active_workspace_name_;
  std::string active_monitor_name_;
  std::vector<std::unique_ptr<Workspace>> workspaces_;
  std::vector<Json::Value> workspaces_to_create_;
  std::vector<std::string> workspaces_to_remove_;
  std::vector<WindowCreationPayload> windows_to_create_;

  std::vector<std::regex> ignore_workspaces_;

  std::mutex mutex_;
  const Bar& bar_;
  Gtk::Box box_;
=======
  void onWindowOpened(std::string const& payload);
  void onWindowClosed(std::string const& addr);
  void onWindowMoved(std::string const& payload);

  void onWindowTitleEvent(std::string const& payload);

  int windowRewritePriorityFunction(std::string const& window_rule);

  bool m_allOutputs = false;
  bool m_showSpecial = false;
  bool m_activeOnly = false;

  enum class SortMethod { ID, NAME, NUMBER, DEFAULT };
  util::EnumParser<SortMethod> m_enumParser;
  SortMethod m_sortBy = SortMethod::DEFAULT;
  std::map<std::string, SortMethod> m_sortMap = {{"ID", SortMethod::ID},
                                                 {"NAME", SortMethod::NAME},
                                                 {"NUMBER", SortMethod::NUMBER},
                                                 {"DEFAULT", SortMethod::DEFAULT}};

  void fillPersistentWorkspaces();
  void createPersistentWorkspaces();
  std::vector<std::string> m_persistentWorkspacesToCreate;
  bool m_persistentCreated = false;

  std::string m_format;

  std::map<std::string, std::string> m_iconsMap;
  util::RegexCollection m_windowRewriteRules;
  bool m_anyWindowRewriteRuleUsesTitle = false;
  std::string m_formatWindowSeparator;

  bool m_withIcon;
  uint64_t m_monitorId;
  std::string m_activeWorkspaceName;
  std::vector<std::unique_ptr<Workspace>> m_workspaces;
  std::vector<Json::Value> m_workspacesToCreate;
  std::vector<std::string> m_workspacesToRemove;
  std::vector<WindowCreationPayload> m_windowsToCreate;

  std::vector<std::regex> m_ignoreWorkspaces;

  std::mutex m_mutex;
  const Bar& m_bar;
  Gtk::Box m_box;
>>>>>>> f03b684b
};

}  // namespace waybar::modules::hyprland<|MERGE_RESOLUTION|>--- conflicted
+++ resolved
@@ -4,7 +4,6 @@
 #include <gtkmm/label.h>
 #include <json/value.h>
 
-#include <cstddef>
 #include <cstdint>
 #include <map>
 #include <memory>
@@ -62,36 +61,6 @@
  public:
   explicit Workspace(const Json::Value& workspace_data, Workspaces& workspace_manager,
                      const Json::Value& clients_data = Json::Value::nullRef);
-<<<<<<< HEAD
-
-  std::string& select_icon(std::map<std::string, std::string>& icons_map);
-  Gtk::Button& button() { return button_; };
-
-  int id() const { return id_; };
-  std::string name() const { return name_; };
-  std::string output() const { return output_; };
-  bool active() const { return active_; };
-  bool is_special() const { return is_special_; };
-  bool is_persistent() const { return is_persistent_; };
-  bool is_visible() const { return is_visible_; };
-  bool is_empty() const { return windows_ == 0; };
-  bool is_urgent() const { return is_urgent_; };
-
-  bool handle_clicked(GdkEventButton* bt) const;
-  void set_active(bool value = true) { active_ = value; };
-  void set_persistent(bool value = true) { is_persistent_ = value; };
-  void set_urgent(bool value = true) { is_urgent_ = value; };
-  void set_visible(bool value = true) { is_visible_ = value; };
-  void set_windows(uint value) { windows_ = value; };
-  void set_name(std::string const& value) { name_ = value; };
-  bool contains_window(WindowAddress const& addr) const { return window_map_.contains(addr); }
-  void insert_window(WindowCreationPayload create_window_paylod);
-  std::string remove_window(WindowAddress const& addr);
-  void initialize_window_map(const Json::Value& clients_data);
-
-  bool on_window_opened(WindowCreationPayload const& create_window_paylod);
-  std::optional<std::string> close_window(WindowAddress const& addr);
-=======
   std::string& selectIcon(std::map<std::string, std::string>& icons_map);
   Gtk::Button& button() { return m_button; };
 
@@ -119,7 +88,6 @@
 
   bool onWindowOpened(WindowCreationPayload const& create_window_paylod);
   std::optional<std::string> closeWindow(WindowAddress const& addr);
->>>>>>> f03b684b
 
   void update(const std::string& format, const std::string& icon);
 
@@ -150,16 +118,10 @@
   void update() override;
   void init();
 
-<<<<<<< HEAD
-  auto all_outputs() const -> bool { return all_outputs_; }
-  auto show_special() const -> bool { return show_special_; }
-  auto active_only() const -> bool { return active_only_; }
-  auto get_active_monitor() const -> std::string { return active_monitor_name_; }
-=======
   auto allOutputs() const -> bool { return m_allOutputs; }
   auto showSpecial() const -> bool { return m_showSpecial; }
   auto activeOnly() const -> bool { return m_activeOnly; }
->>>>>>> f03b684b
+  auto getActiveMonitor() const -> std::string { return m_activeMonitorName; }
 
   auto getBarOutput() const -> std::string { return m_bar.output->name; }
 
@@ -191,54 +153,6 @@
   void onMonitorFocused(std::string const& payload);
 
   // window events
-<<<<<<< HEAD
-  void on_window_opened(std::string const& payload);
-  void on_window_closed(std::string const& payload);
-  void on_window_moved(std::string const& payload);
-
-  void on_window_title_event(std::string const& payload);
-
-  int window_rewrite_priority_function(std::string const& window_rule);
-
-  bool all_outputs_ = false;
-  bool show_special_ = false;
-  bool active_only_ = false;
-
-  enum class SORT_METHOD { ID, NAME, NUMBER, DEFAULT };
-  util::EnumParser<SORT_METHOD> enum_parser_;
-  SORT_METHOD sort_by_ = SORT_METHOD::DEFAULT;
-  std::map<std::string, SORT_METHOD> sort_map_ = {{"ID", SORT_METHOD::ID},
-                                                  {"NAME", SORT_METHOD::NAME},
-                                                  {"NUMBER", SORT_METHOD::NUMBER},
-                                                  {"DEFAULT", SORT_METHOD::DEFAULT}};
-
-  void fill_persistent_workspaces();
-  void create_persistent_workspaces();
-  std::vector<std::string> persistent_workspaces_to_create_;
-  bool persistent_created_ = false;
-
-  std::string format_;
-
-  std::map<std::string, std::string> icons_map_;
-  util::RegexCollection window_rewrite_rules_;
-  bool any_window_rewrite_rule_uses_title_ = false;
-  std::string format_window_separator_;
-
-  bool with_icon_;
-  uint64_t monitor_id_;
-  std::string active_workspace_name_;
-  std::string active_monitor_name_;
-  std::vector<std::unique_ptr<Workspace>> workspaces_;
-  std::vector<Json::Value> workspaces_to_create_;
-  std::vector<std::string> workspaces_to_remove_;
-  std::vector<WindowCreationPayload> windows_to_create_;
-
-  std::vector<std::regex> ignore_workspaces_;
-
-  std::mutex mutex_;
-  const Bar& bar_;
-  Gtk::Box box_;
-=======
   void onWindowOpened(std::string const& payload);
   void onWindowClosed(std::string const& addr);
   void onWindowMoved(std::string const& payload);
@@ -274,6 +188,7 @@
   bool m_withIcon;
   uint64_t m_monitorId;
   std::string m_activeWorkspaceName;
+  std::string m_activeMonitorName;
   std::vector<std::unique_ptr<Workspace>> m_workspaces;
   std::vector<Json::Value> m_workspacesToCreate;
   std::vector<std::string> m_workspacesToRemove;
@@ -284,7 +199,6 @@
   std::mutex m_mutex;
   const Bar& m_bar;
   Gtk::Box m_box;
->>>>>>> f03b684b
 };
 
 }  // namespace waybar::modules::hyprland