#pragma once

#include <list>
#include <memory>
#include <mutex>
#include <string>
#include <utility>

#include "util/json.hpp"

namespace waybar::modules::hyprland {

class EventHandler {
 public:
  virtual void onEvent(const std::string& ev) = 0;
  virtual ~EventHandler() = default;
};

class IPC {
 public:
  IPC() { startIPC(); }

<<<<<<< HEAD
  void registerForIPC(const std::string&, EventHandler*);
  void unregisterForIPC(EventHandler*);
  static IPC& get();
=======
  void registerForIPC(const std::string& ev, EventHandler* ev_handler);
  void unregisterForIPC(EventHandler* handler);
>>>>>>> 4c46d7d2

  static std::string getSocket1Reply(const std::string& rq);
  Json::Value getSocket1JsonReply(const std::string& rq);

 private:
  void startIPC();
  void parseIPC(const std::string&);

<<<<<<< HEAD
  static std::mutex getMutex;
  std::mutex callbackMutex;
=======
  std::mutex callbackMutex_;
>>>>>>> 4c46d7d2
  util::JsonParser parser_;
  std::list<std::pair<std::string, EventHandler*>> callbacks_;
};

inline std::unique_ptr<IPC> gIPC;
inline bool modulesReady = false;
};  // namespace waybar::modules::hyprland<|MERGE_RESOLUTION|>--- conflicted
+++ resolved
@@ -20,14 +20,9 @@
  public:
   IPC() { startIPC(); }
 
-<<<<<<< HEAD
-  void registerForIPC(const std::string&, EventHandler*);
-  void unregisterForIPC(EventHandler*);
-  static IPC& get();
-=======
   void registerForIPC(const std::string& ev, EventHandler* ev_handler);
   void unregisterForIPC(EventHandler* handler);
->>>>>>> 4c46d7d2
+  static IPC& get();
 
   static std::string getSocket1Reply(const std::string& rq);
   Json::Value getSocket1JsonReply(const std::string& rq);
@@ -36,12 +31,8 @@
   void startIPC();
   void parseIPC(const std::string&);
 
-<<<<<<< HEAD
   static std::mutex getMutex;
-  std::mutex callbackMutex;
-=======
   std::mutex callbackMutex_;
->>>>>>> 4c46d7d2
   util::JsonParser parser_;
   std::list<std::pair<std::string, EventHandler*>> callbacks_;
 };
