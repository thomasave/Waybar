#include "modules/hyprland/submap.hpp"

#include <spdlog/spdlog.h>

#include "util/sanitize_str.hpp"

namespace waybar::modules::hyprland {

Submap::Submap(const std::string& id, const Bar& bar, const Json::Value& config)
    : ALabel(config, "submap", id, "{}", 0, true), bar_(bar) {
  modulesReady = true;

<<<<<<< HEAD
  parseConfig(config);

  if (!gIPC.get()) {
=======
  if (!gIPC) {
>>>>>>> 3a33c0b2
    gIPC = std::make_unique<IPC>();
  }

  label_.hide();
  ALabel::update();

  // Displays widget immediately if always_on_ assuming default submap
  // Needs an actual way to retrive current submap on startup
  if (always_on_) {
    submap_ = default_submap_;
    label_.get_style_context()->add_class(submap_);
  }

  // register for hyprland ipc
  gIPC->registerForIPC("submap", this);
  dp.emit();
}

Submap::~Submap() {
  gIPC->unregisterForIPC(this);
  // wait for possible event handler to finish
  std::lock_guard<std::mutex> lg(mutex_);
}

auto Submap::parseConfig(const Json::Value& config) -> void {
  auto const alwaysOn = config["always-on"];
  if (alwaysOn.isBool()) {
    always_on_ = alwaysOn.asBool();
  }

  auto const defaultSubmap = config["default-submap"];
  if (defaultSubmap.isString()) {
    default_submap_ = defaultSubmap.asString();
  }
}

auto Submap::update() -> void {
  std::lock_guard<std::mutex> lg(mutex_);

  if (submap_.empty()) {
    event_box_.hide();
  } else {
    label_.set_markup(fmt::format(fmt::runtime(format_), submap_));
    if (tooltipEnabled()) {
      label_.set_tooltip_text(submap_);
    }
    event_box_.show();
  }
  // Call parent update
  ALabel::update();
}

void Submap::onEvent(const std::string& ev) {
  std::lock_guard<std::mutex> lg(mutex_);

  if (ev.find("submap") == std::string::npos) {
    return;
  }

  auto submapName = ev.substr(ev.find_last_of('>') + 1);
  submapName = waybar::util::sanitize_string(submapName);

  if (!submap_.empty()) {
    label_.get_style_context()->remove_class(submap_);
  }

  submap_ = submapName;

<<<<<<< HEAD
  if (submap_.empty() && always_on_) {
    submap_ = default_submap_;
  }

=======
>>>>>>> 3a33c0b2
  label_.get_style_context()->add_class(submap_);

  spdlog::debug("hyprland submap onevent with {}", submap_);

  dp.emit();
}
}  // namespace waybar::modules::hyprland<|MERGE_RESOLUTION|>--- conflicted
+++ resolved
@@ -10,13 +10,9 @@
     : ALabel(config, "submap", id, "{}", 0, true), bar_(bar) {
   modulesReady = true;
 
-<<<<<<< HEAD
   parseConfig(config);
 
-  if (!gIPC.get()) {
-=======
   if (!gIPC) {
->>>>>>> 3a33c0b2
     gIPC = std::make_unique<IPC>();
   }
 
@@ -85,13 +81,10 @@
 
   submap_ = submapName;
 
-<<<<<<< HEAD
   if (submap_.empty() && always_on_) {
     submap_ = default_submap_;
   }
 
-=======
->>>>>>> 3a33c0b2
   label_.get_style_context()->add_class(submap_);
 
   spdlog::debug("hyprland submap onevent with {}", submap_);
