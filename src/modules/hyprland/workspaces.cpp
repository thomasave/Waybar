--- conflicted
+++ resolved
@@ -4,8 +4,6 @@
 #include <spdlog/spdlog.h>
 
 #include <algorithm>
-#include <charconv>
-#include <iostream>
 #include <memory>
 #include <string>
 #include <utility>
@@ -48,13 +46,6 @@
   }
   event_box_.add(m_box);
 
-<<<<<<< HEAD
-=======
-  if (!gIPC) {
-    gIPC = std::make_unique<IPC>();
-  }
-
->>>>>>> f03b684b
   init();
   registerIpc();
 }
@@ -133,8 +124,7 @@
       [this](std::string &window_rule) { return windowRewritePriorityFunction(window_rule); });
 }
 
-<<<<<<< HEAD
-auto Workspaces::register_ipc() -> void {
+auto Workspaces::registerIpc() -> void {
   IPC::get().registerForIPC("workspace", this);
   IPC::get().registerForIPC("createworkspace", this);
   IPC::get().registerForIPC("destroyworkspace", this);
@@ -145,19 +135,6 @@
   IPC::get().registerForIPC("closewindow", this);
   IPC::get().registerForIPC("movewindow", this);
   IPC::get().registerForIPC("urgent", this);
-=======
-auto Workspaces::registerIpc() -> void {
-  gIPC->registerForIPC("workspace", this);
-  gIPC->registerForIPC("createworkspace", this);
-  gIPC->registerForIPC("destroyworkspace", this);
-  gIPC->registerForIPC("focusedmon", this);
-  gIPC->registerForIPC("moveworkspace", this);
-  gIPC->registerForIPC("renameworkspace", this);
-  gIPC->registerForIPC("openwindow", this);
-  gIPC->registerForIPC("closewindow", this);
-  gIPC->registerForIPC("movewindow", this);
-  gIPC->registerForIPC("urgent", this);
->>>>>>> f03b684b
 
   if (windowRewriteConfigUsesTitle()) {
     spdlog::info(
@@ -189,13 +166,8 @@
   }
 
   // get all active workspaces
-<<<<<<< HEAD
   auto monitors = IPC::get().getSocket1JsonReply("monitors");
-  std::vector<std::string> visible_workspaces;
-=======
-  auto monitors = gIPC->getSocket1JsonReply("monitors");
   std::vector<std::string> visibleWorkspaces;
->>>>>>> f03b684b
   for (Json::Value &monitor : monitors) {
     auto ws = monitor["activeWorkspace"];
     if (ws.isObject() && (ws["name"].isString())) {
@@ -314,13 +286,8 @@
   }
 }
 
-<<<<<<< HEAD
-void Workspaces::on_workspace_created(std::string const &payload) {
-  const Json::Value workspaces_json = IPC::get().getSocket1JsonReply("workspaces");
-=======
 void Workspaces::onWorkspaceCreated(std::string const &payload) {
-  const Json::Value workspacesJson = gIPC->getSocket1JsonReply("workspaces");
->>>>>>> f03b684b
+  const Json::Value workspacesJson = IPC::get().getSocket1JsonReply("workspaces");
 
   if (!isWorkspaceIgnored(payload)) {
     for (Json::Value workspaceJson : workspacesJson) {
@@ -337,25 +304,14 @@
 
 void Workspaces::onWorkspaceMoved(std::string const &payload) {
   std::string workspace = payload.substr(0, payload.find(','));
-<<<<<<< HEAD
-  std::string new_output = payload.substr(payload.find(',') + 1);
-  bool should_show = show_special() || !workspace.starts_with("special");
-  if (should_show && bar_.output->name == new_output) {  // TODO: implement this better
-    const Json::Value workspaces_json = IPC::get().getSocket1JsonReply("workspaces");
-    for (Json::Value workspace_json : workspaces_json) {
-      std::string name = workspace_json["name"].asString();
-      if (name == workspace && bar_.output->name == workspace_json["monitor"].asString()) {
-        workspaces_to_create_.push_back(workspace_json);
-=======
   std::string newOutput = payload.substr(payload.find(',') + 1);
   bool shouldShow = showSpecial() || !workspace.starts_with("special");
   if (shouldShow && m_bar.output->name == newOutput) {  // TODO: implement this better
-    const Json::Value workspacesJson = gIPC->getSocket1JsonReply("workspaces");
+    const Json::Value workspacesJson = IPC::get().getSocket1JsonReply("workspaces");
     for (Json::Value workspaceJson : workspacesJson) {
       std::string name = workspaceJson["name"].asString();
       if (name == workspace && m_bar.output->name == workspaceJson["monitor"].asString()) {
         m_workspacesToCreate.push_back(workspaceJson);
->>>>>>> f03b684b
         break;
       }
     }
@@ -380,14 +336,9 @@
   sortWorkspaces();
 }
 
-<<<<<<< HEAD
-void Workspaces::on_monitor_focused(std::string const &payload) {
-  active_workspace_name_ = payload.substr(payload.find(',') + 1);
-  active_monitor_name_ = payload.substr(0, payload.find(','));
-=======
 void Workspaces::onMonitorFocused(std::string const &payload) {
   m_activeWorkspaceName = payload.substr(payload.find(',') + 1);
->>>>>>> f03b684b
+  m_activeMonitorName = payload.substr(0, payload.find(','));
 }
 
 void Workspaces::onWindowOpened(std::string const &payload) {
@@ -456,15 +407,9 @@
       std::find_if(m_workspaces.begin(), m_workspaces.end(),
                    [payload](auto &workspace) { return workspace->containsWindow(payload); });
 
-<<<<<<< HEAD
-  if (window_workspace != workspaces_.end()) {
-    Json::Value clients_data = IPC::get().getSocket1JsonReply("clients");
-    std::string json_window_address = fmt::format("0x{}", payload);
-=======
   if (windowWorkspace != m_workspaces.end()) {
-    Json::Value clientsData = gIPC->getSocket1JsonReply("clients");
+    Json::Value clientsData = IPC::get().getSocket1JsonReply("clients");
     std::string jsonWindowAddress = fmt::format("0x{}", payload);
->>>>>>> f03b684b
 
     auto client =
         std::find_if(clientsData.begin(), clientsData.end(), [jsonWindowAddress](auto &client) {
@@ -477,19 +422,11 @@
   }
 }
 
-<<<<<<< HEAD
-void Workspaces::update_window_count() {
-  const Json::Value workspaces_json = IPC::get().getSocket1JsonReply("workspaces");
-  for (auto &workspace : workspaces_) {
-    auto workspace_json = std::find_if(
-        workspaces_json.begin(), workspaces_json.end(),
-=======
 void Workspaces::updateWindowCount() {
-  const Json::Value workspacesJson = gIPC->getSocket1JsonReply("workspaces");
+  const Json::Value workspacesJson = IPC::get().getSocket1JsonReply("workspaces");
   for (auto &workspace : m_workspaces) {
     auto workspaceJson = std::find_if(
         workspacesJson.begin(), workspacesJson.end(),
->>>>>>> f03b684b
         [&](Json::Value const &x) { return x["name"].asString() == workspace->name(); });
     uint32_t count = 0;
     if (workspaceJson != workspacesJson.end()) {
@@ -663,22 +600,12 @@
 }
 
 void Workspaces::init() {
-<<<<<<< HEAD
-  active_workspace_name_ = (IPC::get().getSocket1JsonReply("activeworkspace"))["name"].asString();
-  active_monitor_name_ = bar_.output->name;
-
-  // get monitor ID from name (used by persistent workspaces)
-  monitor_id_ = 0;
-  auto monitors = IPC::get().getSocket1JsonReply("monitors");
-  auto current_monitor = std::find_if(
-=======
-  m_activeWorkspaceName = (gIPC->getSocket1JsonReply("activeworkspace"))["name"].asString();
+  m_activeWorkspaceName = (IPC::get().getSocket1JsonReply("activeworkspace"))["name"].asString();
 
   // get monitor ID from name (used by persistent workspaces)
   m_monitorId = 0;
-  auto monitors = gIPC->getSocket1JsonReply("monitors");
+  auto monitors = IPC::get().getSocket1JsonReply("monitors");
   auto currentMonitor = std::find_if(
->>>>>>> f03b684b
       monitors.begin(), monitors.end(),
       [this](const Json::Value &m) { return m["name"].asString() == m_bar.output->name; });
   if (currentMonitor == monitors.end()) {
@@ -687,13 +614,8 @@
     m_monitorId = (*currentMonitor)["id"].asInt();
   }
 
-<<<<<<< HEAD
-  const Json::Value workspaces_json = IPC::get().getSocket1JsonReply("workspaces");
-  const Json::Value clients_json = IPC::get().getSocket1JsonReply("clients");
-=======
-  const Json::Value workspacesJson = gIPC->getSocket1JsonReply("workspaces");
-  const Json::Value clientsJson = gIPC->getSocket1JsonReply("clients");
->>>>>>> f03b684b
+  const Json::Value workspacesJson = IPC::get().getSocket1JsonReply("workspaces");
+  const Json::Value clientsJson = IPC::get().getSocket1JsonReply("clients");
 
   for (Json::Value workspaceJson : workspacesJson) {
     std::string workspaceName = workspaceJson["name"].asString();
@@ -761,30 +683,17 @@
 
 void Workspace::update(const std::string &format, const std::string &icon) {
   // clang-format off
-<<<<<<< HEAD
-  if ((this->workspace_manager_.active_only() && \
-     !this->active() && \
-     !this->is_persistent() && \
-     !this->is_visible() && \
-     !this->is_special()) || workspace_manager_.get_active_monitor() != output_) {
-=======
-  if (this->m_workspaceManager.activeOnly() && \
+  if ((this->m_workspaceManager.activeOnly() && \
      !this->isActive() && \
      !this->isPersistent() && \
      !this->isVisible() && \
-     !this->isSpecial()) {
->>>>>>> f03b684b
+     !this->isSpecial()) || m_workspaceManager.getActiveMonitor() != m_output) {
     // clang-format on
     // if activeOnly is true, hide if not active, persistent, visible or special
     m_button.hide();
     return;
   }
-<<<<<<< HEAD
-
-  button_.show();
-=======
   m_button.show();
->>>>>>> f03b684b
 
   auto styleContext = m_button.get_style_context();
   addOrRemoveClass(styleContext, isActive(), "active");
@@ -807,19 +716,13 @@
     windows.append(window_repr);
   }
 
-<<<<<<< HEAD
-  std::string workspace_name = name();
-  if (workspace_name.size() > 1) {
-    workspace_name = workspace_name[1];
-  }
-  label_.set_markup(fmt::format(fmt::runtime(format), fmt::arg("id", id()),
-                                fmt::arg("name", workspace_name), fmt::arg("icon", icon),
+  std::string workspaceName = name();
+  if (workspaceName.size() > 1) {
+    workspaceName = workspaceName[1];
+  }
+  m_label.set_markup(fmt::format(fmt::runtime(format), fmt::arg("id", id()),
+                                fmt::arg("name", workspaceName), fmt::arg("icon", icon),
                                 fmt::arg("windows", windows)));
-=======
-  m_label.set_markup(fmt::format(fmt::runtime(format), fmt::arg("id", id()),
-                                 fmt::arg("name", name()), fmt::arg("icon", icon),
-                                 fmt::arg("windows", windows)));
->>>>>>> f03b684b
 }
 
 void Workspaces::sortWorkspaces() {
@@ -946,15 +849,9 @@
   if (bt->type == GDK_BUTTON_PRESS) {
     try {
       if (id() > 0) {  // normal or numbered persistent
-<<<<<<< HEAD
         IPC::get().getSocket1Reply("dispatch workspace " + std::to_string(id()));
-      } else if (!is_special()) {  // named
+      } else if (!isSpecial()) {  // named
         IPC::get().getSocket1Reply("dispatch workspace name:" + name());
-=======
-        gIPC->getSocket1Reply("dispatch workspace " + std::to_string(id()));
-      } else if (!isSpecial()) {  // named
-        gIPC->getSocket1Reply("dispatch workspace name:" + name());
->>>>>>> f03b684b
       } else if (id() != -99) {  // named special
         IPC::get().getSocket1Reply("dispatch togglespecialworkspace " + name());
       } else {  // special
@@ -968,15 +865,9 @@
   return false;
 }
 
-<<<<<<< HEAD
-void Workspaces::set_urgent_workspace(std::string const &windowaddress) {
-  const Json::Value clients_json = IPC::get().getSocket1JsonReply("clients");
-  int workspace_id = -1;
-=======
 void Workspaces::setUrgentWorkspace(std::string const &windowaddress) {
-  const Json::Value clientsJson = gIPC->getSocket1JsonReply("clients");
+  const Json::Value clientsJson = IPC::get().getSocket1JsonReply("clients");
   int workspaceId = -1;
->>>>>>> f03b684b
 
   for (Json::Value clientJson : clientsJson) {
     if (clientJson["address"].asString().ends_with(windowaddress)) {
